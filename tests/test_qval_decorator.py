from decimal import Decimal

import pytest
from hypothesis import given
from hypothesis import strategies as st

from qval import InvalidQueryParamException, qval, qval_curry
from qval.framework_integration import HTTP_400_BAD_REQUEST, Request
from qval.utils import FrozenBox, dummyfy
from qval.validator import Validator

from tests.crossframework import builder


stats = []
factories = {
    "double": float,
    "num": int,
    "price": Decimal,
    "hashme": hash,
    "observable": stats.append,
}
validators = {"price": Validator(lambda x: x > 0)}


@qval(factories, validators)
def simple_view(request: Request, params: FrozenBox):
    return dummyfy(request), params


class ViewClass(object):
    @qval(factories, validators)
    def complex_view(
        self, request: Request, param1: int, param2: int, params: FrozenBox
    ):
        return dummyfy(request), param1, param2, params


<<<<<<< HEAD
@given(st.floats(), st.integers(), st.floats(min_value=1e-10), st.text(), st.text())
def test_params_provided(double, num, price, s1, s2):
    request = {
        "double": str(double),
        "num": str(num),
        "price": str(price),
        "hashme": s1,
        "observable": s2,
=======
def test_params_provided():
    params = {
        "double": "3.14",
        "num": "10",
        "price": "2.79",
        "hashme": "s$cret_t0k3n",
        "observable": "important metric",
>>>>>>> 28c89e3c
    }
    for request in builder.iterbuild(params):
        # Test simple view
        r, box = simple_view(request)
        assert stats[-1] == params["observable"]
        assert set(r.query_params.keys()) == set(box.__dct__.keys())

        # Test complex view
        r, p1, p2, box = ViewClass().complex_view(request, 1, 2)
        assert (p1, p2) == (1, 2)
        assert stats[-1] == params["observable"]
        assert set(r.query_params.keys()) == set(box.__dct__.keys())


<<<<<<< HEAD
@given(st.floats(), st.integers(), st.floats(max_value=0), st.text(), st.text())
def test_params_validated(double, num, price, s1, s2):
    request = {
        "double": str(double),
        "num": str(num),
        "price": str(price),
        "hashme": s1,
        "observable": s2,
=======
def test_params_validated():
    params = {
        "double": "3.14",
        "num": "10",
        "price": "0",
        "hashme": "s$cret_t0k3n",
        "observable": "important metric",
>>>>>>> 28c89e3c
    }
    for request in builder.iterbuild(params):
        with pytest.raises(InvalidQueryParamException) as e:
            simple_view(request)
        assert stats[-1] == params["observable"]
        assert e.value.status_code == HTTP_400_BAD_REQUEST

        with pytest.raises(InvalidQueryParamException) as e:
            ViewClass().complex_view(request, 1, 2)
        assert stats[-1] == params["observable"]
        assert e.value.status_code == HTTP_400_BAD_REQUEST


# Curries qval with a static request (in this case)
# Useful in frameworks with global request classes (e.g. Flask)
def get_curried_qval():
    request = {
        "double": "3.14",
        "num": "10",
        "price": "2.79",
        "hashme": "s$cret_t0k3n",
        "observable": "important metric",
    }
    return qval_curry(request)


curried_qval = get_curried_qval()


@curried_qval(factories, validators)
def view(request, some_param, params):
    return dummyfy(request), some_param, params


@given(st.text())
def test_curried_qval(text):
    # Test simple view
<<<<<<< HEAD
    r, test, params = view(text)
    assert test == text
=======
    r, test, box = view("test")
    assert test == "test"
>>>>>>> 28c89e3c
    assert stats[-1] == r.query_params["observable"]
    assert set(r.query_params.keys()) == set(box.__dct__.keys())<|MERGE_RESOLUTION|>--- conflicted
+++ resolved
@@ -1,8 +1,5 @@
+import pytest
 from decimal import Decimal
-
-import pytest
-from hypothesis import given
-from hypothesis import strategies as st
 
 from qval import InvalidQueryParamException, qval, qval_curry
 from qval.framework_integration import HTTP_400_BAD_REQUEST, Request
@@ -36,16 +33,6 @@
         return dummyfy(request), param1, param2, params
 
 
-<<<<<<< HEAD
-@given(st.floats(), st.integers(), st.floats(min_value=1e-10), st.text(), st.text())
-def test_params_provided(double, num, price, s1, s2):
-    request = {
-        "double": str(double),
-        "num": str(num),
-        "price": str(price),
-        "hashme": s1,
-        "observable": s2,
-=======
 def test_params_provided():
     params = {
         "double": "3.14",
@@ -53,7 +40,6 @@
         "price": "2.79",
         "hashme": "s$cret_t0k3n",
         "observable": "important metric",
->>>>>>> 28c89e3c
     }
     for request in builder.iterbuild(params):
         # Test simple view
@@ -68,16 +54,6 @@
         assert set(r.query_params.keys()) == set(box.__dct__.keys())
 
 
-<<<<<<< HEAD
-@given(st.floats(), st.integers(), st.floats(max_value=0), st.text(), st.text())
-def test_params_validated(double, num, price, s1, s2):
-    request = {
-        "double": str(double),
-        "num": str(num),
-        "price": str(price),
-        "hashme": s1,
-        "observable": s2,
-=======
 def test_params_validated():
     params = {
         "double": "3.14",
@@ -85,7 +61,6 @@
         "price": "0",
         "hashme": "s$cret_t0k3n",
         "observable": "important metric",
->>>>>>> 28c89e3c
     }
     for request in builder.iterbuild(params):
         with pytest.raises(InvalidQueryParamException) as e:
@@ -120,15 +95,9 @@
     return dummyfy(request), some_param, params
 
 
-@given(st.text())
-def test_curried_qval(text):
+def test_curried_qval():
     # Test simple view
-<<<<<<< HEAD
-    r, test, params = view(text)
-    assert test == text
-=======
     r, test, box = view("test")
     assert test == "test"
->>>>>>> 28c89e3c
     assert stats[-1] == r.query_params["observable"]
     assert set(r.query_params.keys()) == set(box.__dct__.keys())