import pytest
<<<<<<< HEAD
from hypothesis import given, example
from hypothesis import strategies as st
=======
>>>>>>> 28c89e3c

from qval import validate, APIException, InvalidQueryParamException
from qval.framework_integration import (
    HTTP_500_INTERNAL_SERVER_ERROR,
    HTTP_400_BAD_REQUEST,
)
from tests.crossframework import builder


<<<<<<< HEAD
@given(st.integers(), st.floats(allow_nan=False), st.text())
@example(42, 2.79, "string")
def test_params_processed(num, double, string):
    dct = {"num": str(num), "double": str(double), "string": string}
    with validate(dct, num=int, double=float) as p:
        assert p.num == num
        assert p.double == double
        assert p.string == string
=======
def test_params_processed():
    dct = {"num": "42", "double": "2.79", "string": "some string"}
    for request in builder.iterbuild(dct):
        with validate(request, num=int, double=float) as p:
            assert p.num == 42
            assert p.double == 2.79
            assert p.string == "some string"
>>>>>>> 28c89e3c


def test_params_omitted():
    dct = {"num": "42", "string": "some string"}
    for request in builder.iterbuild(dct):
        # Disable auto-detection of parameters (box_all)
        params = validate(request, num=int, box_all=False)
        with pytest.raises(APIException) as e, params as p:
            assert p.num == 42
            assert p.string == "some string"
        assert e.value.status_code == HTTP_500_INTERNAL_SERVER_ERROR


def test_missing_param_throws_error():
    dct = {"param1": "whatever", "param2": "6.66"}
    for request in builder.iterbuild(dct):
        params = validate(request, param1=None, param2=float, param3=int)
        with pytest.raises(InvalidQueryParamException) as e, params:
            pass
        assert e.value.status_code == HTTP_400_BAD_REQUEST


@given(
    st.floats(allow_nan=False),
    st.integers(min_value=0),
    st.text(),
    st.integers(max_value=9.9),
    st.text(min_size=10, max_size=10),
)
def test_validator_factory(price, n_items, meta, num2, token):
    currency2f = lambda x: float(x[:-1])
<<<<<<< HEAD
    r = {
        "price": f"{price}$",
        "n_items": str(n_items),
        "meta": meta,
        "num": "10",
        "num2": str(num2),
        "token": token,
=======
    qparams = {
        "price": "43.5$",
        "n_items": "1",
        "meta": "info",
        "num": "10",
        "num2": "5",
        "token": "0123456789",
>>>>>>> 28c89e3c
    }
    for r in builder.iterbuild(qparams):
        params = (
            validate(
                r, price=currency2f, n_items=int, num=int, num2=int
            ).positive(  # `n_items` must be greater than zero
                "n_items"
            )
            # `num` must be equal to 10
            .eq("num", 10)
            # `num2` must be less than 10
            .lt("num2", 10)
            # Len of `token` must be equal to 10
            .check("token", lambda x: len(x) == 10)
            # The same check as above, but using `transform`
            .eq("token", 10, transform=len)
        )
<<<<<<< HEAD
        # `num` must be equal to 10
        .eq("num", 10)
        # `num2` must be less than 10
        .lt("num2", 10)
        # Len of `token` must be equal to 10
        .check("token", lambda x: len(x) == 10)
        # The same check as above, but using `transform`
        .eq("token", 10, transform=len)
    )
    with params as p:
        assert {price, n_items, meta, 10, num2, token} == set(p.__dct__.values())
=======
        with params as p:
            assert {43.5, 1, "info", 10, 5, "0123456789"} == set(p.__dct__.values())
>>>>>>> 28c89e3c


@given(
    st.floats(allow_nan=False),
    st.integers(max_value=0),
    st.text(),
    st.integers(min_value=10),
    st.text(),
)
def test_validation_fails(price, n_items, meta, num2, token):
    currency2f = lambda x: float(x[:-1])
<<<<<<< HEAD
    r = {
        "price": f"{price}$",
        "n_items": str(n_items),
        "meta": meta,
        "num": "42",
        "num2": str(num2),
        "token": token,
=======
    qparams = {
        "price": "43.5$",
        "n_items": "0",
        "meta": "info",
        "num": "-10",
        "num2": "20",
        "token": "012345678",
>>>>>>> 28c89e3c
    }
    for r in builder.iterbuild(qparams):
        params = (
            validate(
                r, price=currency2f, n_items=int, num=int, num2=int
            ).positive(  # `n_items` must be greater than zero
                "n_items"
            )
            # `num` must be equal to 10
            .eq("num", 10)
            # `num2` must be less than 10
            .lt("num2", 10)
            # Len of `token` must be equal to 10
            .check("token", lambda x: len(x) == 10)
            # The same check as above, but using `transform`
            .eq("token", 10, transform=len)
        )
        with pytest.raises(InvalidQueryParamException) as e, params:
            pass
        assert e.value.status_code == HTTP_400_BAD_REQUEST


def test_exception_handled_in_outside_context():
    """
    See `QueryParamValidator._validate()` and `test_supported_errors_handled()` for more info.
    """
    # Random exception.
    def f(_):
        raise IOError

    params = {"param": "value"}
    for r in builder.iterbuild(params):
        with pytest.raises(APIException) as e, validate(r, param=f):
            pass
        assert e.value.status_code == HTTP_500_INTERNAL_SERVER_ERROR


def test_supported_errors_handled():
    """
    Only TypeError, ValueError and KeyError occurred during the validation
    are handled as expected. Any error thrown inside of the context will raise APIError.
    See `test_unsupported_errors_handled()`.
    """

    def exc_factory(exc):
        def f(_):
            raise exc

        return f

    params = {"param": "value"}
    for r in builder.iterbuild(params):
        for exc in (TypeError, ValueError, KeyError):
            with pytest.raises(InvalidQueryParamException) as e, validate(
                r, param=exc_factory(exc)
            ):
                pass
            assert e.value.status_code == HTTP_400_BAD_REQUEST


def test_unsupported_errors_handled():
    supported_exceptions = (TypeError, ValueError, KeyError)
    random_exceptions = (IOError, BrokenPipeError, ConnectionError, BufferError)
    params = {"param": "value"}
    for r in builder.iterbuild(params):
        for exc in supported_exceptions + random_exceptions:
            with pytest.raises(APIException) as e, validate(r):
                raise exc
            assert e.value.status_code == HTTP_500_INTERNAL_SERVER_ERROR<|MERGE_RESOLUTION|>--- conflicted
+++ resolved
@@ -1,9 +1,4 @@
 import pytest
-<<<<<<< HEAD
-from hypothesis import given, example
-from hypothesis import strategies as st
-=======
->>>>>>> 28c89e3c
 
 from qval import validate, APIException, InvalidQueryParamException
 from qval.framework_integration import (
@@ -13,16 +8,6 @@
 from tests.crossframework import builder
 
 
-<<<<<<< HEAD
-@given(st.integers(), st.floats(allow_nan=False), st.text())
-@example(42, 2.79, "string")
-def test_params_processed(num, double, string):
-    dct = {"num": str(num), "double": str(double), "string": string}
-    with validate(dct, num=int, double=float) as p:
-        assert p.num == num
-        assert p.double == double
-        assert p.string == string
-=======
 def test_params_processed():
     dct = {"num": "42", "double": "2.79", "string": "some string"}
     for request in builder.iterbuild(dct):
@@ -30,7 +15,6 @@
             assert p.num == 42
             assert p.double == 2.79
             assert p.string == "some string"
->>>>>>> 28c89e3c
 
 
 def test_params_omitted():
@@ -53,24 +37,8 @@
         assert e.value.status_code == HTTP_400_BAD_REQUEST
 
 
-@given(
-    st.floats(allow_nan=False),
-    st.integers(min_value=0),
-    st.text(),
-    st.integers(max_value=9.9),
-    st.text(min_size=10, max_size=10),
-)
-def test_validator_factory(price, n_items, meta, num2, token):
+def test_validator_factory():
     currency2f = lambda x: float(x[:-1])
-<<<<<<< HEAD
-    r = {
-        "price": f"{price}$",
-        "n_items": str(n_items),
-        "meta": meta,
-        "num": "10",
-        "num2": str(num2),
-        "token": token,
-=======
     qparams = {
         "price": "43.5$",
         "n_items": "1",
@@ -78,7 +46,6 @@
         "num": "10",
         "num2": "5",
         "token": "0123456789",
->>>>>>> 28c89e3c
     }
     for r in builder.iterbuild(qparams):
         params = (
@@ -96,42 +63,12 @@
             # The same check as above, but using `transform`
             .eq("token", 10, transform=len)
         )
-<<<<<<< HEAD
-        # `num` must be equal to 10
-        .eq("num", 10)
-        # `num2` must be less than 10
-        .lt("num2", 10)
-        # Len of `token` must be equal to 10
-        .check("token", lambda x: len(x) == 10)
-        # The same check as above, but using `transform`
-        .eq("token", 10, transform=len)
-    )
-    with params as p:
-        assert {price, n_items, meta, 10, num2, token} == set(p.__dct__.values())
-=======
         with params as p:
             assert {43.5, 1, "info", 10, 5, "0123456789"} == set(p.__dct__.values())
->>>>>>> 28c89e3c
 
 
-@given(
-    st.floats(allow_nan=False),
-    st.integers(max_value=0),
-    st.text(),
-    st.integers(min_value=10),
-    st.text(),
-)
-def test_validation_fails(price, n_items, meta, num2, token):
+def test_validation_fails():
     currency2f = lambda x: float(x[:-1])
-<<<<<<< HEAD
-    r = {
-        "price": f"{price}$",
-        "n_items": str(n_items),
-        "meta": meta,
-        "num": "42",
-        "num2": str(num2),
-        "token": token,
-=======
     qparams = {
         "price": "43.5$",
         "n_items": "0",
@@ -139,7 +76,6 @@
         "num": "-10",
         "num2": "20",
         "token": "012345678",
->>>>>>> 28c89e3c
     }
     for r in builder.iterbuild(qparams):
         params = (
