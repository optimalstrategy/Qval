--- conflicted
+++ resolved
@@ -329,11 +329,7 @@
 ):
     """
     A decorator that validates query parameters.
-<<<<<<< HEAD
-    The wrapped function must accept a request as the first parameter
-=======
     The wrapped function must accept a request as the first argument
->>>>>>> f72a031c
     (or second if it's a method) and `params` as last.
 
     :param factories: mapping (parameter, callable [str -> Any])
@@ -354,13 +350,7 @@
             if request_ is not None:
                 request = utils.make_request(request_)
                 args.insert(0, request)
-<<<<<<< HEAD
-            # Otherwise check the arguments
             elif isinstance(args[0], fwk.RequestType):
-                # And construct a request from the dict
-=======
-            elif isinstance(args[0], fwk.RequestType):
->>>>>>> f72a031c
                 request = args[0] = utils.make_request(args[0])
             elif len(args) > 1 and isinstance(args[1], fwk.RequestType):
                 request = args[1] = utils.make_request(args[1])
